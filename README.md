<<<<<<< HEAD
# xtype - Python library  <img src="figures/logo_xtype.png" width="50" align="right">

[![License: MIT](https://img.shields.io/badge/License-MIT-blue.svg)](LICENSE)
[![Version](https://img.shields.io/badge/version-0.3.0-green.svg)](https://github.com/bitagoras/xtype-python)
=======
# xtype - Python library  <img src="doc/logo_xtype.png" width="50" align="right">

[![License: MIT](https://img.shields.io/badge/License-MIT-blue.svg)](LICENSE)
[![Version](https://img.shields.io/badge/version-0.3.1-green.svg)](https://github.com/bitagoras/xtype-python)
>>>>>>> 2e232bf6

xtype is a Python library for serializing and deserializing data structures using the [xtype](https://github.com/bitagoras/xtype) binary format, optimized for efficient data exchange and storage.

## Features

- **Compact Binary Format**: Efficiently serialize data with minimal overhead
- **Type Preservation**: Maintains original data types during serialization and deserialization
- **Support for Complex Data Structures**:
  - Basic types: `int`, `float`, `str`, `bytes`, `bool`, `None`
  - Container types: `list`, `dict`
  - NumPy arrays: 1D, 2D, and higher-dimensional arrays with various data types
- **Cross-Platform Compatibility**: Consistent binary representation across different systems

## Quick Start

### Basic Usage

```python
import xtype
import numpy as np

# Sample data with various types
data = {
    "text": ["hello", "world"],
    "numeric_values": {
        "integer": 42,
        "float": 3.14159265359,
        "large_int": 9223372036854775807  # 2^63 - 1
    },
    "mixed_data_types": [True, False, None, [7, 7.7]],
    "binary_data": b"Binary data example",
    "array_data": np.array([[[1, 2, 3], [4, 5, 6]]], dtype=np.int32)
}

# Write data to file
with xtype.File("xtype-data.bin", 'w') as xf:
    xf.write(data)

# Read data from file
with xtype.File("xtype-data.bin", 'r') as xf:
    read_data = xf.read()
    print(read_data)
```

The data stored in `xtype-data.bin` has 208 Bytes.

### Debug Mode

xtype provides a debug mode to inspect the binary format:

```python
with xtype.File("xtype-data.bin", 'r') as xf:
    for chunk in xf.read_debug():
        print(chunk)
```

## Element Access Features

xtype supports efficient element access through indexing and slicing, allowing you to read specific elements from arrays and nested structures without loading the entire data set into memory.

### Accessing Dictionary Elements

```python
# Access dictionary values by key
with xtype.File("data.bin", 'r') as xf:
    # Access a top-level element
    value = xf["key"]()  # The () converts to Python object

    # Access nested dictionary elements
    nested_value = xf["parent"]["child"]()
```

### Accessing List and Array Elements

```python
with xtype.File("data.bin", 'r') as xf:
    # Access list items by index
<<<<<<< HEAD
    first_item = xf["my_list"][0]()
=======
    first_item = xf["my_list"][0]()  # () converts the object to Python
>>>>>>> 2e232bf6

    # Access 2D array elements
    array_item = xf["my_array"][0,0]  # Note that no () is needed for array elements

    # Access 3D array elements
    value = xf["array_3d"][0,0,1]  # Second element in first row and column
```

### Using Slices for Lists and Arrays

```python
with xtype.File("data.bin", 'r') as xf:
    # List slices
    slice1 = xf["my_list"][1:4]  # Elements 1 through 3
    slice2 = xf["my_list"][::2]  # Every other element

    # Array slices
    # Get a slice of array with multiple dimensions
    subset = xf["my_3d_array"][0:2, 1:3, 2:4]

    # Slices with steps
    stepped_slice = xf["my_array"][0, 0, ::2]  # Every other element in 3rd dimension

    # Negative indices
    end_slice = xf["my_array"][0, 0, -2:]  # Last two elements
```

### Mixed Indexing with Arrays

```python
with xtype.File("data.bin", 'r') as xf:
    # Mixed integer and slice indexing
    row_slice = xf["my_3d_array"][0, 1, :]  # All elements in a specific row
```

## API Reference

### XTypeFile

The main class for reading and writing data in XType format.

#### Constructor

```python
xtype.File(filename: str, mode: str = 'r')
```

- `filename`: Path to the file
- `mode`: File mode ('w' for write, 'r' for read)

#### Methods

- `write(data)`: Serialize and write a Python object to the file
- `read(byteorder='auto')`: Read and deserialize data from the file
- `read_debug(indent_size=2, max_indent_level=10, byteorder='auto', max_binary_bytes=15)`: Read and format output for debugging
- `keys()`: Return a list of keys if the root object is a dictionary
- `__len__()`: Return the number of items in a list or dictionary, or the first dimension size of an array
- `__getitem__(key)`: Access an element within the file (supports integer indexing, slicing, and dictionary key access)


## Project Links

- GitHub: [https://github.com/bitagoras/xtype](https://github.com/bitagoras/xtype)<|MERGE_RESOLUTION|>--- conflicted
+++ resolved
@@ -1,14 +1,7 @@
-<<<<<<< HEAD
-# xtype - Python library  <img src="figures/logo_xtype.png" width="50" align="right">
-
-[![License: MIT](https://img.shields.io/badge/License-MIT-blue.svg)](LICENSE)
-[![Version](https://img.shields.io/badge/version-0.3.0-green.svg)](https://github.com/bitagoras/xtype-python)
-=======
 # xtype - Python library  <img src="doc/logo_xtype.png" width="50" align="right">
 
 [![License: MIT](https://img.shields.io/badge/License-MIT-blue.svg)](LICENSE)
 [![Version](https://img.shields.io/badge/version-0.3.1-green.svg)](https://github.com/bitagoras/xtype-python)
->>>>>>> 2e232bf6
 
 xtype is a Python library for serializing and deserializing data structures using the [xtype](https://github.com/bitagoras/xtype) binary format, optimized for efficient data exchange and storage.
 
@@ -86,11 +79,7 @@
 ```python
 with xtype.File("data.bin", 'r') as xf:
     # Access list items by index
-<<<<<<< HEAD
-    first_item = xf["my_list"][0]()
-=======
     first_item = xf["my_list"][0]()  # () converts the object to Python
->>>>>>> 2e232bf6
 
     # Access 2D array elements
     array_item = xf["my_array"][0,0]  # Note that no () is needed for array elements
